# Awesome Claude Code

A curated list of slash-commands, `CLAUDE.md` files, and other resources for enhancing your [Claude Code](https://docs.anthropic.com/en/docs/agents-and-tools/claude-code/) workflow.

> [!TIP] > [Claude Code](https://docs.anthropic.com/en/docs/agents-and-tools/claude-code/) is a research preview tool offered by Anthropic. It is under development, and so the resources provided in this list may not function the same as the app develops. YMMV.

- [What is Claude Code?](#what-is-claude-code)
- [Slash Commands](#slash-commands)
- [`CLAUDE.md` Files](#claudemd-files)
- [Claude Code CLI Workflows](#cli-workflows)

## What is Claude Code?

Claude Code is an agentic coding tool that lives in your terminal, understands your codebase, and helps you code faster through natural language commands. By integrating directly with your development environment, Claude Code streamlines your workflow without requiring additional servers or complex setup.

## Key Components

See [Anthropic's documentation site](https://docs.anthropic.com/en/docs/agents-and-tools/claude-code/) for up-to-date information on the key components of Claude Code.

- [Slash Commands](#slash-commands): In an interactive session, you can use "slash-commands" (e.g. `/compact`) to trigger specific actions. Claude Code offers a number of built-in slash commands, but you can also create your own, by declaring instructions in Markdown files inside the `.claude/commands/` directory. A markdown file like `./claude/commands/hello-world.md` will be available as the `/project:hello-world` command in your interactive session.
- [`CLAUDE.md` Files](#claudemd-files): A markdown file that contains instructions for Claude Code. This file is used to provide context and guidance to the agent, helping it understand your codebase and your preferences.
- [Claude Code CLI Workflows](#cli-workflows): Claude Code can also be invoked in non-interactive mode using the `-p` flag. This allows you to run Claude Code commands in a script or as part of a larger workflow, such as a CI/CD pipeline.

## [Slash Commands](#slash-commands)

### say-hello

<table>
<tr><th align="left">Name<td><code>/say-hello</code></td></tr>
<tr><th align="left">Author<td>@hesreallyhim</td></tr>
<tr><th align="left">Source<td><a href="https://github.com/hesreallyhim/claude-code-workflows/blob/main/commands/say-hello.md" target="_blank">GitHub</a></td></tr>
</table>

**Description:** A simple hello-world command that prints "Hello, world!" to the console.

### say-goodbye

<table>
<tr><th align="left">Name<td><code>/say-goodbye</code></td></tr>
<tr><th align="left">Author<td>@hesreallyhim</td></tr>
<tr><th align="left">Source<td><a href="https://github.com/hesreallyhim/claude-code-workflows/blob/main/commands/say-goodbye.md" target="_blank">GitHub</a></td></tr>
</table>

<<<<<<< HEAD
**Description:** A simple goodybe-world command that prints "Goodbye, World!" to the console.
=======
**Description:** A simple goodbye-world command that prints "Goodbye, World!" to the console.
>>>>>>> 2133e9e6

## [`CLAUDE.md` Files](#claudemd-files)

### AI IntelliJ Plugin (didalgolab)

<table>
<tr><th align="left">Repository<td><a href="https://github.com/didalgolab/ai-intellij-plugin" target="_blank">didalgolab/ai-intellij-plugin</a></td></tr>
<tr><th align="left">Source<td><a href="https://github.com/didalgolab/ai-intellij-plugin/blob/main/CLAUDE.md" target="_blank">CLAUDE.md</a></td></tr>
<tr><th align="left">Category<td>IntelliJ Plugin, Gradle, Testing, Code Standards</td></tr>
</table>

**Highlights:**
<<<<<<< HEAD

- Development guide for Guitar Git GUI Client
- Build commands for various platforms
- Code style guidelines for contributing
- Project structure explanation
=======
- Comprehensive Gradle commands for plugin development
- IntelliJ Platform-specific coding patterns and guidelines
- Detailed package structure and naming conventions
- Clear guidelines for internationalization using bundles
>>>>>>> 2133e9e6

### Anthropic Quickstarts (anthropics)

<table>
<tr><th align="left">Repository<td><a href="https://github.com/anthropics/anthropic-quickstarts" target="_blank">anthropics/anthropic-quickstarts</a></td></tr>
<tr><th align="left">Source<td><a href="https://github.com/anthropics/anthropic-quickstarts/blob/main/CLAUDE.md" target="_blank">CLAUDE.md</a></td></tr>
<tr><th align="left">Category<td>AI/ML, Developer Tools, Tutorials</td></tr>
</table>

**Highlights:**
<<<<<<< HEAD

- Development guide for Vue.js 3 UI Components library
- Build and test commands
- Component development guidelines
- Contribution workflow
=======
- Comprehensive development guides for three distinct AI-powered demo projects
- Standardized development workflow across different project types
- Strict code style guidelines for Python and TypeScript
- Docker and environment setup instructions for containerization
- Testing and quality assurance procedures for each project type
>>>>>>> 2133e9e6

### AVS Vibe Developer Guide (Layr-Labs)

<table>
<tr><th align="left">Repository<td><a href="https://github.com/Layr-Labs/avs-vibe-developer-guide" target="_blank">Layr-Labs/avs-vibe-developer-guide</a></td></tr>
<tr><th align="left">Source<td><a href="https://github.com/Layr-Labs/avs-vibe-developer-guide/blob/master/CLAUDE.md" target="_blank">CLAUDE.md</a></td></tr>
<tr><th align="left">Category<td>EigenLayer, Prompt Engineering, Documentation, Blockchain</td></tr>
</table>

**Highlights:**
- Structures AI-assisted EigenLayer AVS development workflow
- Provides consistent naming conventions for prompt files
- Outlines progression from idea to implementation
- Establishes terminology standards for blockchain concepts

### AWS MCP Server (alexei-led)

<table>
<tr><th align="left">Repository<td><a href="https://github.com/alexei-led/aws-mcp-server" target="_blank">alexei-led/aws-mcp-server</a></td></tr>
<tr><th align="left">Source<td><a href="https://github.com/alexei-led/aws-mcp-server/blob/main/CLAUDE.md" target="_blank">CLAUDE.md</a></td></tr>
<tr><th align="left">Category<td>Python, AWS, Development Guide, Best Practices</td></tr>
</table>

**Highlights:**
- Multiple environment setup options using modern Python tools
- Detailed code style guidelines and best practices
- Comprehensive error handling and logging recommendations
- Security considerations for AWS CLI interactions

### Basic Memory (basicmachines-co)

<table>
<tr><th align="left">Repository<td><a href="https://github.com/basicmachines-co/basic-memory" target="_blank">basicmachines-co/basic-memory</a></td></tr>
<tr><th align="left">Source<td><a href="https://github.com/basicmachines-co/basic-memory/blob/main/CLAUDE.md" target="_blank">CLAUDE.md</a></td></tr>
<tr><th align="left">Category<td>Knowledge Management, AI, Markdown</td></tr>
</table>

**Highlights:**
<<<<<<< HEAD

- Comprehensive development guide for HASH knowledge graph
- Repository structure explanation
- Coding standards and best practices
- Testing and deployment workflows
=======
- Innovative AI-human collaboration framework for seamless development
- Model Context Protocol (MCP) for bidirectional LLM-markdown communication
- Unique GitHub integration with AI as a full team member
- Flexible knowledge structure with entities, observations, and relations
- Advanced MCP tools for content management and knowledge graph navigation
>>>>>>> 2133e9e6

### Comm (CommE2E)

<table>
<tr><th align="left">Repository<td><a href="https://github.com/CommE2E/comm" target="_blank">CommE2E/comm</a></td></tr>
<tr><th align="left">Source<td><a href="https://github.com/CommE2E/comm/blob/master/CLAUDE.md" target="_blank">CLAUDE.md</a></td></tr>
<tr><th align="left">Category<td>Messaging, Security, JavaScript/Rust</td></tr>
</table>

**Highlights:**
- Development reference for E2E-encrypted messaging app
- Code organization and architecture
- Security implementation details
- Testing and deployment procedures

### Course Builder (badass-courses)

<table>
<tr><th align="left">Repository<td><a href="https://github.com/badass-courses/course-builder" target="_blank">badass-courses/course-builder</a></td></tr>
<tr><th align="left">Source<td><a href="https://github.com/badass-courses/course-builder/blob/master/CLAUDE.md" target="_blank">CLAUDE.md</a></td></tr>
<tr><th align="left">Category<td>Education, Web Development, TypeScript</td></tr>
</table>

**Highlights:**
<<<<<<< HEAD

- Development guidance for course-builder platform
- Framework for building online courses
- Project organization and structure
- Contribution guidelines
=======
- Real-time multiplayer capabilities for collaborative course creation
- Diverse tech stack including Next.js, TypeScript, Drizzle ORM, and AI
- Monorepo architecture with Turborepo and PNPM workspaces
- Advanced features for video processing and AI-assisted content
- Detailed development patterns for code generation and utility packages
>>>>>>> 2133e9e6

### Cursor Tools (eastlondoner)

<table>
<tr><th align="left">Repository<td><a href="https://github.com/eastlondoner/cursor-tools" target="_blank">eastlondoner/cursor-tools</a></td></tr>
<tr><th align="left">Source<td><a href="https://github.com/eastlondoner/cursor-tools/blob/main/CLAUDE.md" target="_blank">CLAUDE.md</a></td></tr>
<tr><th align="left">Category<td>CLI, AI Tools, Developer Tools</td></tr>
</table>

**Highlights:**
<<<<<<< HEAD

- Development guide for Mac security audit tool
- Build instructions and workflows
- Contribution guidelines
- Testing procedures
=======
- Versatile AI command interface supporting multiple AI providers and models
- Flexible command options with extensive customization through provider selection
- Advanced AI collaboration with built-in commands for planning and research
- Browser automation through "Stagehand" feature for complex web interactions
- User-friendly nicknames for commands making the tool more approachable
>>>>>>> 2133e9e6

### DroidconKotlin (touchlab)

<table>
<tr><th align="left">Repository<td><a href="https://github.com/touchlab/DroidconKotlin" target="_blank">touchlab/DroidconKotlin</a></td></tr>
<tr><th align="left">Source<td><a href="https://github.com/touchlab/DroidconKotlin/blob/main/CLAUDE.md" target="_blank">CLAUDE.md</a></td></tr>
<tr><th align="left">Category<td>Kotlin Multiplatform, Android, iOS, Compose</td></tr>
</table>

**Highlights:**
- Comprehensive Gradle commands for cross-platform development
- Clear module structure for multiplatform architecture
- Specific coding standards for Kotlin Multiplatform projects
- Practical guidance for dependency injection and UI patterns

### EDSL (expectedparrot)

<table>
<tr><th align="left">Repository<td><a href="https://github.com/expectedparrot/edsl" target="_blank">expectedparrot/edsl</a></td></tr>
<tr><th align="left">Source<td><a href="https://github.com/expectedparrot/edsl/blob/main/CLAUDE.md" target="_blank">CLAUDE.md</a></td></tr>
<tr><th align="left">Category<td>AI/ML, Python, Research</td></tr>
</table>

**Highlights:**
<<<<<<< HEAD

- Codebase reference for AI-powered surveys and experiments
- Framework organization
- Implementation details
- Usage patterns
=======
- Detailed build and test commands for installation and documentation
- Strict code style enforcing formatting, naming, and type hinting
- Comprehensive testing requirements for type checking and coverage
- Clear permissions framework defining allowed and prohibited actions
- Standardized development workflow with tools like Black and mypy
>>>>>>> 2133e9e6

### Giselle (giselles-ai)

<table>
<tr><th align="left">Repository<td><a href="https://github.com/giselles-ai/giselle" target="_blank">giselles-ai/giselle</a></td></tr>
<tr><th align="left">Source<td><a href="https://github.com/giselles-ai/giselle/blob/main/CLAUDE.md" target="_blank">CLAUDE.md</a></td></tr>
<tr><th align="left">Category<td>TypeScript, React, Next.js</td></tr>
</table>

**Highlights:**
- Detailed build and test commands using pnpm and Vitest
- Strict code formatting requirements with mandatory Biome checks
- Comprehensive naming conventions ensuring code consistency
- Language inclusivity guidelines for documentation
- Clear technical stack preferences with TypeScript and React hooks

### Guitar (soramimi)

<table>
<tr><th align="left">Repository<td><a href="https://github.com/soramimi/Guitar" target="_blank">soramimi/Guitar</a></td></tr>
<tr><th align="left">Source<td><a href="https://github.com/soramimi/Guitar/blob/master/CLAUDE.md" target="_blank">CLAUDE.md</a></td></tr>
<tr><th align="left">Category<td>Development, C++, Qt</td></tr>
</table>

**Highlights:**
- Development guide for Guitar Git GUI Client
- Build commands for various platforms
- Code style guidelines for contributing
- Project structure explanation

### HASH (hashintel)

<table>
<tr><th align="left">Repository<td><a href="https://github.com/hashintel/hash" target="_blank">hashintel/hash</a></td></tr>
<tr><th align="left">Source<td><a href="https://github.com/hashintel/hash/blob/main/CLAUDE.md" target="_blank">CLAUDE.md</a></td></tr>
<tr><th align="left">Category<td>Knowledge Graph, Rust, TypeScript</td></tr>
</table>

**Highlights:**
- Comprehensive repository structure breakdown into `/apps`, `/blocks`, `/libs`, and `/infra`
- Strong emphasis on reading full coding standards before development
- Detailed Rust documentation guidelines for functions, types, and examples
- Extensive command reference for both TypeScript and Rust workflows
- Systematic PR review guide with structured approach to code review

### Inkline (inkline)

<table>
<tr><th align="left">Repository<td><a href="https://github.com/inkline/inkline" target="_blank">inkline/inkline</a></td></tr>
<tr><th align="left">Source<td><a href="https://github.com/inkline/inkline/blob/main/CLAUDE.md" target="_blank">CLAUDE.md</a></td></tr>
<tr><th align="left">Category<td>UI Framework, Vue.js, TypeScript</td></tr>
</table>

**Highlights:**
- Structured development workflow using pnpm for project management
- Emphasis on TypeScript and Vue 3 Composition API
- Detailed component creation process with folder structure guidelines
- Note on auto-generated stylesheets and component manifests
- Comprehensive testing recommendations for components and utilities

### JSBeeb (mattgodbolt)

<table>
<tr><th align="left">Repository<td><a href="https://github.com/mattgodbolt/jsbeeb" target="_blank">mattgodbolt/jsbeeb</a></td></tr>
<tr><th align="left">Source<td><a href="https://github.com/mattgodbolt/jsbeeb/blob/main/CLAUDE.md" target="_blank">CLAUDE.md</a></td></tr>
<tr><th align="left">Category<td>Emulation, JavaScript</td></tr>
</table>

**Highlights:**

- Development guide for JavaScript BBC Micro emulator
- Build and testing instructions
- Architecture documentation
- Debugging workflows

### Lamoom Python (LamoomAI)

<table>
<tr><th align="left">Repository<td><a href="https://github.com/LamoomAI/lamoom-python" target="_blank">LamoomAI/lamoom-python</a></td></tr>
<tr><th align="left">Source<td><a href="https://github.com/LamoomAI/lamoom-python/blob/main/CLAUDE.md" target="_blank">CLAUDE.md</a></td></tr>
<tr><th align="left">Category<td>AI/ML, Python</td></tr>
</table>

**Highlights:**
<<<<<<< HEAD

- Development reference for E2E-encrypted messaging app
- Code organization and architecture
- Security implementation details
- Testing and deployment procedures
=======
- Reference for production prompt engineering library
- Load balancing of AI Models
- API documentation
- Usage patterns and examples

### LangGraphJS (langchain-ai)

<table>
<tr><th align="left">Repository<td><a href="https://github.com/langchain-ai/langgraphjs" target="_blank">langchain-ai/langgraphjs</a></td></tr>
<tr><th align="left">Source<td><a href="https://github.com/langchain-ai/langgraphjs/blob/main/CLAUDE.md" target="_blank">CLAUDE.md</a></td></tr>
<tr><th align="left">Category<td>AI/ML, TypeScript, JavaScript</td></tr>
</table>

**Highlights:**
- Comprehensive build and test commands with specific linting instructions
- Detailed TypeScript code style guidelines emphasizing ES2021 standards
- Layered library architecture with four key system components
- Monorepo structure using yarn workspaces for organized package management
- Strict code quality requirements with formatting rules and testing standards

### Metabase (metabase)

<table>
<tr><th align="left">Repository<td><a href="https://github.com/metabase/metabase" target="_blank">metabase/metabase</a></td></tr>
<tr><th align="left">Source<td><a href="https://github.com/metabase/metabase/blob/master/CLAUDE.md" target="_blank">CLAUDE.md</a></td></tr>
<tr><th align="left">Category<td>Clojure, ClojureScript, JavaScript, REPL-Driven Development</td></tr>
</table>

**Highlights:**
- Detailed workflow for REPL-driven development in Clojure/ClojureScript
- Emphasis on incremental development and testing
- Guidelines for working with Metabase's JavaScript/TypeScript codebase
- Best practices for understanding existing code patterns
- Step-by-step approach for feature implementation using the REPL

### MCP Engine (featureform)

<table>
<tr><th align="left">Repository<td><a href="https://github.com/featureform/mcp-engine" target="_blank">featureform/mcp-engine</a></td></tr>
<tr><th align="left">Source<td><a href="https://github.com/featureform/mcp-engine/blob/main/CLAUDE.md" target="_blank">CLAUDE.md</a></td></tr>
<tr><th align="left">Category<td>Python, Code Quality, Pull Requests, Type Checking</td></tr>
</table>

**Highlights:**
- Strict package management and tooling requirements
- Comprehensive type checking and code formatting rules
- Explicit PR description and reviewer guidelines
- Systematic approach to resolving CI failures

### Network Chronicles (Fimeg)

<table>
<tr><th align="left">Repository<td><a href="https://github.com/Fimeg/NetworkChronicles" target="_blank">Fimeg/NetworkChronicles</a></td></tr>
<tr><th align="left">Source<td><a href="https://github.com/Fimeg/NetworkChronicles/blob/main/CLAUDE.md" target="_blank">CLAUDE.md</a></td></tr>
<tr><th align="left">Category<td>Game Design, LLM Integration, Character Design, Narrative</td></tr>
</table>

**Highlights:**
- Detailed implementation plan for an AI-driven game character
- Technical specifications for LLM integration in games
- Character guidelines and conversational constraints
- Service discovery mechanics implementation details
>>>>>>> 2133e9e6

### Note Companion (different-ai)

<table>
<tr><th align="left">Repository<td><a href="https://github.com/different-ai/note-companion" target="_blank">different-ai/note-companion</a></td></tr>
<tr><th align="left">Source<td><a href="https://github.com/different-ai/note-companion/blob/master/CLAUDE.md" target="_blank">CLAUDE.md</a></td></tr>
<tr><th align="left">Category<td>Obsidian Plugin, Styling Guide, Tailwind, UI Components</td></tr>
</table>

**Highlights:**
- Provides detailed styling isolation techniques for Obsidian plugins
- Uses Tailwind with custom prefix (`fo-`) to prevent style conflicts
- Includes practical troubleshooting steps for common styling issues
- Offers concrete code examples for component implementation

### Pareto Mac (ParetoSecurity)

<table>
<tr><th align="left">Repository<td><a href="https://github.com/ParetoSecurity/pareto-mac" target="_blank">ParetoSecurity/pareto-mac</a></td></tr>
<tr><th align="left">Source<td><a href="https://github.com/ParetoSecurity/pareto-mac/blob/main/CLAUDE.md" target="_blank">CLAUDE.md</a></td></tr>
<tr><th align="left">Category<td>Security, Swift, macOS</td></tr>
</table>

**Highlights:**
- Development guide for Mac security audit tool
- Build instructions and workflows
- Contribution guidelines
- Testing procedures

### Perplexity MCP (Family-IT-Guy)

<table>
<tr><th align="left">Repository<td><a href="https://github.com/Family-IT-Guy/perplexity-mcp" target="_blank">Family-IT-Guy/perplexity-mcp</a></td></tr>
<tr><th align="left">Source<td><a href="https://github.com/Family-IT-Guy/perplexity-mcp/blob/main/CLAUDE.md" target="_blank">CLAUDE.md</a></td></tr>
<tr><th align="left">Category<td>Perplexity API, Node.js, MCP Protocol, Installation</td></tr>
</table>

**Highlights:**
- Clear step-by-step installation instructions
- Multiple configuration options for different environments
- Detailed troubleshooting guidance with diagnostic steps
- Concise architecture overview of the MCP protocol implementation

### SG Cars Trends Backend (sgcarstrends)

<table>
<tr><th align="left">Repository<td><a href="https://github.com/sgcarstrends/backend" target="_blank">sgcarstrends/backend</a></td></tr>
<tr><th align="left">Source<td><a href="https://github.com/sgcarstrends/backend/blob/main/CLAUDE.md" target="_blank">CLAUDE.md</a></td></tr>
<tr><th align="left">Category<td>TypeScript, Monorepo, AWS, Testing</td></tr>
</table>

**Highlights:**
- Comprehensive structure for TypeScript monorepo projects
- Detailed commands for development, testing, and deployment
- Clear environment variable documentation and usage
- AWS and Cloudflare deployment specifications

### SPy (spylang)

<table>
<tr><th align="left">Repository<td><a href="https://github.com/spylang/spy" target="_blank">spylang/spy</a></td></tr>
<tr><th align="left">Source<td><a href="https://github.com/spylang/spy/blob/main/CLAUDE.md" target="_blank">CLAUDE.md</a></td></tr>
<tr><th align="left">Category<td>Programming Language, Python</td></tr>
</table>

**Highlights:**
<<<<<<< HEAD

- Development guide for SPy programming language
- Build and contribution workflows
- Language design principles
- Testing framework
=======
- Strict coding conventions with specific naming standards
- Comprehensive testing guidelines with backend-specific execution
- Multiple code compilation options with clear examples
- Best practices for meaningful comments explaining "why" not just "what"
- Backend-specific test decorators for targeted test filtering
>>>>>>> 2133e9e6

### TPL (KarpelesLab)

<table>
<tr><th align="left">Repository<td><a href="https://github.com/KarpelesLab/tpl" target="_blank">KarpelesLab/tpl</a></td></tr>
<tr><th align="left">Source<td><a href="https://github.com/KarpelesLab/tpl/blob/master/CLAUDE.md" target="_blank">CLAUDE.md</a></td></tr>
<tr><th align="left">Category<td>Golang, Error Handling, Testing, Code Standards</td></tr>
</table>

**Highlights:**
<<<<<<< HEAD

- Reference for production prompt engineering library
- Load balancing of AI Models
- API documentation
- Usage patterns and examples
=======
- Detailed Go project conventions and build commands
- Comprehensive error handling recommendations
- Table-driven testing approach guidelines
- Modernization suggestions for adopting latest Go features
>>>>>>> 2133e9e6

## [CLI Workflows](#cli-workflows)

- TODO

## Contributing

I'm still working out the best way to structure this repository, but if you have anything you'd like to add to the list, feel free to make a pull request or open an issue.<|MERGE_RESOLUTION|>--- conflicted
+++ resolved
@@ -41,11 +41,7 @@
 <tr><th align="left">Source<td><a href="https://github.com/hesreallyhim/claude-code-workflows/blob/main/commands/say-goodbye.md" target="_blank">GitHub</a></td></tr>
 </table>
 
-<<<<<<< HEAD
-**Description:** A simple goodybe-world command that prints "Goodbye, World!" to the console.
-=======
 **Description:** A simple goodbye-world command that prints "Goodbye, World!" to the console.
->>>>>>> 2133e9e6
 
 ## [`CLAUDE.md` Files](#claudemd-files)
 
@@ -58,18 +54,11 @@
 </table>
 
 **Highlights:**
-<<<<<<< HEAD
-
-- Development guide for Guitar Git GUI Client
-- Build commands for various platforms
-- Code style guidelines for contributing
-- Project structure explanation
-=======
+
 - Comprehensive Gradle commands for plugin development
 - IntelliJ Platform-specific coding patterns and guidelines
 - Detailed package structure and naming conventions
 - Clear guidelines for internationalization using bundles
->>>>>>> 2133e9e6
 
 ### Anthropic Quickstarts (anthropics)
 
@@ -80,19 +69,12 @@
 </table>
 
 **Highlights:**
-<<<<<<< HEAD
-
-- Development guide for Vue.js 3 UI Components library
-- Build and test commands
-- Component development guidelines
-- Contribution workflow
-=======
+
 - Comprehensive development guides for three distinct AI-powered demo projects
 - Standardized development workflow across different project types
 - Strict code style guidelines for Python and TypeScript
 - Docker and environment setup instructions for containerization
 - Testing and quality assurance procedures for each project type
->>>>>>> 2133e9e6
 
 ### AVS Vibe Developer Guide (Layr-Labs)
 
@@ -103,6 +85,7 @@
 </table>
 
 **Highlights:**
+
 - Structures AI-assisted EigenLayer AVS development workflow
 - Provides consistent naming conventions for prompt files
 - Outlines progression from idea to implementation
@@ -117,6 +100,7 @@
 </table>
 
 **Highlights:**
+
 - Multiple environment setup options using modern Python tools
 - Detailed code style guidelines and best practices
 - Comprehensive error handling and logging recommendations
@@ -131,19 +115,12 @@
 </table>
 
 **Highlights:**
-<<<<<<< HEAD
-
-- Comprehensive development guide for HASH knowledge graph
-- Repository structure explanation
-- Coding standards and best practices
-- Testing and deployment workflows
-=======
+
 - Innovative AI-human collaboration framework for seamless development
 - Model Context Protocol (MCP) for bidirectional LLM-markdown communication
 - Unique GitHub integration with AI as a full team member
 - Flexible knowledge structure with entities, observations, and relations
 - Advanced MCP tools for content management and knowledge graph navigation
->>>>>>> 2133e9e6
 
 ### Comm (CommE2E)
 
@@ -154,6 +131,7 @@
 </table>
 
 **Highlights:**
+
 - Development reference for E2E-encrypted messaging app
 - Code organization and architecture
 - Security implementation details
@@ -168,19 +146,12 @@
 </table>
 
 **Highlights:**
-<<<<<<< HEAD
-
-- Development guidance for course-builder platform
-- Framework for building online courses
-- Project organization and structure
-- Contribution guidelines
-=======
+
 - Real-time multiplayer capabilities for collaborative course creation
 - Diverse tech stack including Next.js, TypeScript, Drizzle ORM, and AI
 - Monorepo architecture with Turborepo and PNPM workspaces
 - Advanced features for video processing and AI-assisted content
 - Detailed development patterns for code generation and utility packages
->>>>>>> 2133e9e6
 
 ### Cursor Tools (eastlondoner)
 
@@ -191,19 +162,12 @@
 </table>
 
 **Highlights:**
-<<<<<<< HEAD
-
-- Development guide for Mac security audit tool
-- Build instructions and workflows
-- Contribution guidelines
-- Testing procedures
-=======
+
 - Versatile AI command interface supporting multiple AI providers and models
 - Flexible command options with extensive customization through provider selection
 - Advanced AI collaboration with built-in commands for planning and research
 - Browser automation through "Stagehand" feature for complex web interactions
 - User-friendly nicknames for commands making the tool more approachable
->>>>>>> 2133e9e6
 
 ### DroidconKotlin (touchlab)
 
@@ -214,6 +178,7 @@
 </table>
 
 **Highlights:**
+
 - Comprehensive Gradle commands for cross-platform development
 - Clear module structure for multiplatform architecture
 - Specific coding standards for Kotlin Multiplatform projects
@@ -228,19 +193,12 @@
 </table>
 
 **Highlights:**
-<<<<<<< HEAD
-
-- Codebase reference for AI-powered surveys and experiments
-- Framework organization
-- Implementation details
-- Usage patterns
-=======
+
 - Detailed build and test commands for installation and documentation
 - Strict code style enforcing formatting, naming, and type hinting
 - Comprehensive testing requirements for type checking and coverage
 - Clear permissions framework defining allowed and prohibited actions
 - Standardized development workflow with tools like Black and mypy
->>>>>>> 2133e9e6
 
 ### Giselle (giselles-ai)
 
@@ -251,6 +209,7 @@
 </table>
 
 **Highlights:**
+
 - Detailed build and test commands using pnpm and Vitest
 - Strict code formatting requirements with mandatory Biome checks
 - Comprehensive naming conventions ensuring code consistency
@@ -266,6 +225,7 @@
 </table>
 
 **Highlights:**
+
 - Development guide for Guitar Git GUI Client
 - Build commands for various platforms
 - Code style guidelines for contributing
@@ -280,6 +240,7 @@
 </table>
 
 **Highlights:**
+
 - Comprehensive repository structure breakdown into `/apps`, `/blocks`, `/libs`, and `/infra`
 - Strong emphasis on reading full coding standards before development
 - Detailed Rust documentation guidelines for functions, types, and examples
@@ -295,6 +256,7 @@
 </table>
 
 **Highlights:**
+
 - Structured development workflow using pnpm for project management
 - Emphasis on TypeScript and Vue 3 Composition API
 - Detailed component creation process with folder structure guidelines
@@ -325,13 +287,7 @@
 </table>
 
 **Highlights:**
-<<<<<<< HEAD
-
-- Development reference for E2E-encrypted messaging app
-- Code organization and architecture
-- Security implementation details
-- Testing and deployment procedures
-=======
+
 - Reference for production prompt engineering library
 - Load balancing of AI Models
 - API documentation
@@ -346,6 +302,7 @@
 </table>
 
 **Highlights:**
+
 - Comprehensive build and test commands with specific linting instructions
 - Detailed TypeScript code style guidelines emphasizing ES2021 standards
 - Layered library architecture with four key system components
@@ -361,6 +318,7 @@
 </table>
 
 **Highlights:**
+
 - Detailed workflow for REPL-driven development in Clojure/ClojureScript
 - Emphasis on incremental development and testing
 - Guidelines for working with Metabase's JavaScript/TypeScript codebase
@@ -376,6 +334,7 @@
 </table>
 
 **Highlights:**
+
 - Strict package management and tooling requirements
 - Comprehensive type checking and code formatting rules
 - Explicit PR description and reviewer guidelines
@@ -390,11 +349,11 @@
 </table>
 
 **Highlights:**
+
 - Detailed implementation plan for an AI-driven game character
 - Technical specifications for LLM integration in games
 - Character guidelines and conversational constraints
 - Service discovery mechanics implementation details
->>>>>>> 2133e9e6
 
 ### Note Companion (different-ai)
 
@@ -405,6 +364,7 @@
 </table>
 
 **Highlights:**
+
 - Provides detailed styling isolation techniques for Obsidian plugins
 - Uses Tailwind with custom prefix (`fo-`) to prevent style conflicts
 - Includes practical troubleshooting steps for common styling issues
@@ -419,6 +379,7 @@
 </table>
 
 **Highlights:**
+
 - Development guide for Mac security audit tool
 - Build instructions and workflows
 - Contribution guidelines
@@ -433,6 +394,7 @@
 </table>
 
 **Highlights:**
+
 - Clear step-by-step installation instructions
 - Multiple configuration options for different environments
 - Detailed troubleshooting guidance with diagnostic steps
@@ -447,6 +409,7 @@
 </table>
 
 **Highlights:**
+
 - Comprehensive structure for TypeScript monorepo projects
 - Detailed commands for development, testing, and deployment
 - Clear environment variable documentation and usage
@@ -461,19 +424,12 @@
 </table>
 
 **Highlights:**
-<<<<<<< HEAD
-
-- Development guide for SPy programming language
-- Build and contribution workflows
-- Language design principles
-- Testing framework
-=======
+
 - Strict coding conventions with specific naming standards
 - Comprehensive testing guidelines with backend-specific execution
 - Multiple code compilation options with clear examples
 - Best practices for meaningful comments explaining "why" not just "what"
 - Backend-specific test decorators for targeted test filtering
->>>>>>> 2133e9e6
 
 ### TPL (KarpelesLab)
 
@@ -484,18 +440,11 @@
 </table>
 
 **Highlights:**
-<<<<<<< HEAD
-
-- Reference for production prompt engineering library
-- Load balancing of AI Models
-- API documentation
-- Usage patterns and examples
-=======
+
 - Detailed Go project conventions and build commands
 - Comprehensive error handling recommendations
 - Table-driven testing approach guidelines
 - Modernization suggestions for adopting latest Go features
->>>>>>> 2133e9e6
 
 ## [CLI Workflows](#cli-workflows)
 
